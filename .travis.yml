--- conflicted
+++ resolved
@@ -54,11 +54,7 @@
   # Install Java goodies
   - mkdir java-files
   # Install PhyloNet
-<<<<<<< HEAD
-  - wget --no-check-certificate http://bioinfo.cs.rice.edu/sites/g/files/bxs266/f/kcfinder/files/PhyloNet_3.5.7.jar -O java-files/PhyloNet_3.5.7.jar
-=======
   - wget http://bioinfo.cs.rice.edu/sites/g/files/bxs266/f/kcfinder/files/PhyloNet_3.5.7.jar -O java-files/PhyloNet_3.5.7.jar --no-check-certificate
->>>>>>> 23596d0a
 install:
   # install a few of the dependencies that pip would otherwise try to install
   # when intalling scikit-bio
