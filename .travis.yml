--- conflicted
+++ resolved
@@ -13,90 +13,18 @@
   - conda config --add channels https://conda.anaconda.org/biocore
   - conda update -q conda
   - conda info -a
-<<<<<<< HEAD
-  # Install KALIGN
-  # Install MUSCLE
-  - wget http://www.drive5.com/muscle/downloads3.8.31/muscle3.8.31_i86linux64.tar.gz
-  - tar zxvf muscle3.8.31_i86linux64.tar.gz
-  - mkdir muscle
-  - mv muscle3.8.31_i86linux64 muscle/muscle
-  - export PATH=$PWD/muscle:$PATH
-  # Install T-COFFEE
-  - wget http://www.tcoffee.org/Packages/Stable/Latest/linux/T-COFFEE_installer_Version_11.00.8cbe486_linux_x64.tar.gz
-  - tar zxvf T-COFFEE_installer_Version_11.00.8cbe486_linux_x64.tar.gz
-  - export PATH=$PWD/T-COFFEE_installer_Version_11.00.8cbe486_linux_x64/bin:$PATH
-  # Install TRIMAL
-  - wget https://github.com/scapella/trimal/archive/v1.4.1.tar.gz
-  - tar zxvf v1.4.1.tar.gz
-  - cd trimal-1.4.1/source
-  - make
-  - export PATH=$PWD:$PATH
-  - cd ../..
-  # Install PHYML
-  - wget http://www.atgc-montpellier.fr/download/binaries/phyml/PhyML-3.1.zip
-  - unzip PhyML-3.1.zip
-  - mv ./PhyML-3.1/PhyML-3.1_linux64 ./PhyML-3.1/phyml
-  - export PATH=$PWD/PhyML-3.1/phyml:$PATH
-  ## Install MCL
-  # - wget http://micans.org/mcl/src/mcl-14-137.tar.gz
-  # - tar zxvf mcl-14-137.tar.gz
-  # - mkdir mcl-14-137-install
-  # - export MCL_INSTALL_DIR=$PWD/mcl-14-137-install
-  # - cd mcl-14-137
-  # - ./configure --prefix=$MCL_INSTALL_DIR
-  # - make
-  # - make install
-  # - cd ..
-  # - export PATH=$MCL_INSTALL_DIR/bin:$PATH
-  # Install RANGER
-  - wget http://compbio.mit.edu/ranger-dtl/ranger-dtl-linux.tar.gz
-  - tar zxvf ranger-dtl-linux.tar.gz
-  - export PATH=$PWD/ranger-dtl-linux:$PATH
-  # Install Java goodies
-  - mkdir java-files
-=======
-  ## Install KALIGN
-  ## Install MUSCLE
-  # - wget http://www.drive5.com/muscle/downloads3.8.31/muscle3.8.31_i86linux64.tar.gz
-  # - tar zxvf muscle3.8.31_i86linux64.tar.gz
-  # - mkdir muscle
-  # - mv muscle3.8.31_i86linux64 muscle/muscle
-  # - export PATH=$PWD/muscle:$PATH
-  ## Install T-COFFEE
-  # - wget http://www.tcoffee.org/Packages/Stable/Latest/linux/T-COFFEE_installer_Version_11.00.8cbe486_linux_x64.tar.gz
-  # - tar zxvf T-COFFEE_installer_Version_11.00.8cbe486_linux_x64.tar.gz
-  # - export PATH=$PWD/T-COFFEE_installer_Version_11.00.8cbe486_linux_x64/bin:$PATH
-  ## Install TRIMAL
-  # - wget https://github.com/scapella/trimal/archive/v1.4.1.tar.gz
-  # - tar zxvf v1.4.1.tar.gz
-  # - cd trimal-1.4.1/source
-  # - make
-  # - export PATH=$PWD:$PATH
-  # - cd ../..
   ## Install PHYML
   # - wget http://www.atgc-montpellier.fr/download/binaries/phyml/PhyML-3.1.zip
   # - unzip PhyML-3.1.zip
   # - mv ./PhyML-3.1/PhyML-3.1_linux64 ./PhyML-3.1/phyml
   # - export PATH=$PWD/PhyML-3.1/phyml:$PATH
-  # Install MCL
-  - wget http://micans.org/mcl/src/mcl-14-137.tar.gz
-  - tar zxvf mcl-14-137.tar.gz
-  - mkdir mcl-14-137-install
-  - export MCL_INSTALL_DIR=$PWD/mcl-14-137-install
-  - cd mcl-14-137
-  - ./configure --prefix=$MCL_INSTALL_DIR
-  - make
-  - make install
-  - cd ..
-  - export PATH=$MCL_INSTALL_DIR/bin:$PATH
   ## Install RANGER
   # - wget http://compbio.mit.edu/ranger-dtl/ranger-dtl-linux.tar.gz
   # - tar zxvf ranger-dtl-linux.tar.gz
   # - export PATH=$PWD/ranger-dtl-linux:$PATH
   ## Install Java goodies
   # - mkdir java-files
->>>>>>> d5d7e164
-  # Install PhyloNet
+  ## Install PhyloNet
   # - wget http://bioinfo.cs.rice.edu/sites/g/files/bxs266/f/kcfinder/files/PhyloNet_3.5.7.jar -O java-files/PhyloNet_3.5.7.jar --no-check-certificate
 install:
   # Install Python packages and some external programs using conda + pip
@@ -104,14 +32,8 @@
   - source activate test_env
   - pip install -r ci/pip_requirements.txt
   - pip install .
-  # Install OrthoFinder (latest version, requires Python 2)
+  # Install OrthoFinder (requires Python 2)
   - conda create -n wgshgt_py2 -c bioconda python=2 orthofinder
-  ## Install OrthoFinder (python 3 script, requires before_install dependencies)
-  # - wget https://github.com/ekopylova/OrthoFinder/archive/0.4.python3.tar.gz
-  # - tar zxvf 0.4.python3.tar.gz
-  # - chmod 744 OrthoFinder-0.4.python3/orthofinder.py
-  # - export PATH=$PWD/OrthoFinder-0.4.python3:$PATH
-  # - orthofinder.py --help
 script:
   - nosetests --with-doctest --with-coverage
   - flake8 benchmark/*.py benchmark/tests/*.py distance-method/*.py
